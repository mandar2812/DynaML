--- conflicted
+++ resolved
@@ -72,13 +72,9 @@
     "org.scalaforge" % "scalax" % "0.1" % "compile",
     "org.scalaz" %% "scalaz-core" % "7.2.28",
     "org.scala-graph" %% "graph-core" % "1.12.5",
-<<<<<<< HEAD
-    "org.scalatest" %% "scalatest" % "3.0.8" % "test",
-=======
     "org.scalaz" %% "scalaz-core" % "7.2.28",
     "org.scala-graph" %% "graph-core" % "1.13.0",
     "org.scalatest" %% "scalatest" % "3.0.1" % "test",
->>>>>>> d32c7e24
     "com.github.scopt" %% "scopt" % "3.5.0",
     "org.scalameta" %% "scalameta" % "2.1.8",
     "javax.ws.rs" % "javax.ws.rs-api" % "2.0-m10",
