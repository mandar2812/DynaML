--- conflicted
+++ resolved
@@ -66,13 +66,8 @@
 
   val baseDependencies = Seq(
     "com.typesafe" % "config" % "1.2.1" % "compile",
-<<<<<<< HEAD
-    "junit" % "junit" % "4.12",
-    "com.github.tototoshi" %% "scala-csv" % "1.3.5" % "compile",
-=======
     "junit" % "junit" % "4.11",
     "com.github.tototoshi" %% "scala-csv" % "1.3.6" % "compile",
->>>>>>> d32c7e24
     "org.scala-lang" % "jline" % "2.11.0-M3" % "compile",
     "org.scalaforge" % "scalax" % "0.1" % "compile",
     "org.scalaz" %% "scalaz-core" % "7.2.28",
