import sbt._

object Dependencies {

  val scala_major = 2.12

  val scala_minor = 8

  val scala = s"$scala_major.$scala_minor"

  //val crossScala = Seq("2.11.8", "2.12.4")

  val platform: String = {
    // Determine platform name using code similar to javacpp
    // com.googlecode.javacpp.Loader.java line 60-84
    val jvmName = System.getProperty("java.vm.name").toLowerCase
    var osName  = System.getProperty("os.name").toLowerCase
    var osArch  = System.getProperty("os.arch").toLowerCase
    if (jvmName.startsWith("dalvik") && osName.startsWith("linux")) {
      osName = "android"
    } else if (jvmName.startsWith("robovm") && osName.startsWith("darwin")) {
      osName = "ios"
      osArch = "arm"
    } else if (osName.startsWith("mac os x")) {
      osName = "macosx"
    } else {
      val spaceIndex = osName.indexOf(' ')
      if (spaceIndex > 0) {
        osName = osName.substring(0, spaceIndex)
      }
    }
    if (osArch.equals("i386") || osArch.equals("i486") || osArch.equals("i586") || osArch
          .equals("i686")) {
      osArch = "x86"
    } else if (osArch.equals("amd64") || osArch.equals("x86-64") || osArch
                 .equals("x64")) {
      osArch = "x86_64"
    } else if (osArch.startsWith("arm")) {
      osArch = "arm"
    }
    val platformName = osName + "-" + osArch
    println("platform: " + platformName)
    platformName
  }

  val tfscala_version = "0.4.2-SNAPSHOT"

  private def process_flag(s: String) =
    if (s.toLowerCase == "true" || s == "1") true else false

  //Set to true if, building with Nvidia GPU support.
  val gpuFlag: Boolean = process_flag(
    Option(System.getProperty("gpu")).getOrElse("false")
  )

  //Set to false if using self compiled tensorflow library
  val packagedTFFlag: Boolean = process_flag(
    Option(System.getProperty("packagedTF")).getOrElse("false")
  )

  if(packagedTFFlag) println("Using system compiled TF binaries (should be in LD_LIBRARY_PATH).")
  else println("Using pre-compiled TF binaries.")

  val tensorflow_classifier: String = {
    val platform_splits = platform.split("-")
    val (os, arch)      = (platform_splits.head, platform_splits.last)

    val tf_c =
      if (os.contains("macosx")) "darwin-cpu-" + arch
      else if (os.contains("linux")) {
        if (gpuFlag) "linux-gpu-" + arch else "linux-cpu-" + arch
      } else ""
    println("Tensorflow-Scala Classifier: " + tf_c)
    tf_c
  }

  val baseDependencies = Seq(
    "com.typesafe"           % "config"             % "1.4.0" % "compile",
    "com.github.tototoshi"   %% "scala-csv"         % "1.3.6" % "compile",
    "org.scalaz"             %% "scalaz-core"       % "7.2.30",
    "org.scalaz"             %% "scalaz-core"       % "7.2.30",
    "com.github.scopt"       %% "scopt"             % "3.7.1",
    "javax.ws.rs"            % "javax.ws.rs-api"    % "2.1.1",
    "org.json4s"             %% "json4s-jackson"    % "3.6.7",
    "ws.unfiltered"          %% "unfiltered-filter" % "0.9.1",
    "ws.unfiltered"          %% "unfiltered-jetty"  % "0.9.1",
    "org.apache.commons"     % "commons-math3"      % "3.6.1",
    "commons-io"             % "commons-io"         % "2.6",
    "com.github.nscala-time" %% "nscala-time"       % "2.22.0",
    "jline"                  % "jline"              % "2.14.6"
  )

  val testSuiteDependencies = Seq(
    "junit"         % "junit"      % "4.12"  % "test",
    "org.scalatest" %% "scalatest" % "3.0.8" % "test"
  )

  val excludeSlf4jBindings = Seq(
    ExclusionRule(organization = "org.slf4j", name = "slf4j-jdk14"),
    ExclusionRule(organization = "ch.qos.logback", name = "logback-classic"),
    ExclusionRule(organization = "ch.qos.logback", name = "logback-core")
  )

  val apacheSparkDependency = Seq(
    "javax.servlet"                % "javax.servlet-api"     % "4.0.1" % "test",
    "org.apache.spark"             %% "spark-core"           % "2.4.4",
    "org.apache.spark"             %% "spark-mllib"          % "2.4.4",
    "com.fasterxml.jackson.core"   % "jackson-databind"      % "2.10.0",
    "com.fasterxml.jackson.module" %% "jackson-module-scala" % "2.10.0"
  ).map(
    _.withExclusions(
      Vector(
        "org.slf4j"    % "jul-to-slf4j",
        "org.slf4j"    % "jcl-over-slf4j",
        "log4j"        % "log4j",
        "org.scalanlp" %% "breeze",
        "javax.ws.rs"  %% "javax.ws.rs-api"
      )
    )
  )

  val loggingDependency = Seq("log4j" % "log4j" % "1.2.17")

  val linearAlgebraDependencies = Seq(
    "org.typelevel"                              %% "spire" % "0.16.2",
    "org.scalanlp"                               %% "breeze" % "1.0" % "compile",
    "org.scalanlp"                               %% "breeze-natives" % "1.0" % "compile"
  ).map(_.withExclusions(Vector("org.spire-math" %% "spire")))

  val chartsDependencies = Seq(
    "com.github.wookietreiber" %% "scala-chart" % "0.5.1" % "compile",
    "org.jzy3d"                % "jzy3d-api"    % "1.0.2" % "compile",
    "com.cibo"                 %% "evilplot"    % "0.7.0"
  )

  val ammoniteDeps = Seq(
    "com.lihaoyi" %% "ammonite-repl" % "1.9.9" cross CrossVersion.full,
    "com.lihaoyi" %% "ammonite-sshd" % "1.9.9" cross CrossVersion.full
  )

  val commons_io = Seq("commons-io" % "commons-io" % "2.6")

  val openMLDependency = Seq("org.openml" % "apiconnector" % "1.0.11")

  val tinkerpopDependency = Seq(
    "com.tinkerpop.gremlin" % "gremlin-java" % "2.6.0" % "compile",
    "com.tinkerpop"         % "frames"       % "2.6.0" % "compile"
  )

  val rejinDependency = Seq(
    "org.renjin" % "renjin-script-engine" % "0.9.2726"
  )

  val rPackages = Seq(
    "org.renjin.cran" % "plyr"    % "1.8.4-b107",
    "org.renjin.cran" % "abc"     % "2.1-b295",
    "org.renjin.cran" % "ggplot2" % "3.2.0-b8"
  )

  val dynaServeDependencies = Seq(
<<<<<<< HEAD
    "com.typesafe.akka" %% "akka-actor"           % "2.5.27",
    "com.typesafe.akka" %% "akka-stream"          % "2.5.27",
    "com.typesafe.akka" %% "akka-testkit"         % "2.5.27",
    "com.typesafe.akka" %% "akka-http"            % "10.1.10",
    "com.typesafe.akka" %% "akka-http-spray-json" % "10.1.10",
    "com.typesafe.akka" %% "akka-http-testkit"    % "10.1.10"
=======
    "com.typesafe.akka" %% "akka-actor"           % "2.5.26",
    "com.typesafe.akka" %% "akka-stream"          % "2.5.26",
    "com.typesafe.akka" %% "akka-testkit"         % "2.5.26",
    "com.typesafe.akka" %% "akka-http"            % "10.1.11",
    "com.typesafe.akka" %% "akka-http-spray-json" % "10.1.11",
    "com.typesafe.akka" %% "akka-http-testkit"    % "10.1.11"
>>>>>>> da59ceb4
  )

  val imageDependencies = Seq(
    "com.sksamuel.scrimage" %% "scrimage-core"     % "2.1.8",
    "com.sksamuel.scrimage" %% "scrimage-io-extra" % "2.1.8",
    "com.sksamuel.scrimage" %% "scrimage-filters"  % "2.1.8"
  )

  val dataFormatDependencies = Seq(
    "com.diffplug.matsim" % "matfilerw" % "3.1.1"
  )

  val tf_artifacts = if (packagedTFFlag) {
    Seq(
      "org.platanios"                             %% "tensorflow" % tfscala_version,
      "org.platanios"                             %% "tensorflow-data" % tfscala_version
    ).map(_.withExclusions(Vector("org.typelevel" %% "spire")))
  } else {
    Seq(
      "org.platanios"                             %% "tensorflow" % tfscala_version classifier tensorflow_classifier,
      "org.platanios"                             %% "tensorflow-data" % tfscala_version
    ).map(_.withExclusions(Vector("org.typelevel" %% "spire")))
  }

  val tensorflowDependency = tf_artifacts ++ testSuiteDependencies

  val scalaStan = Seq(
    "com.cibo" %% "scalastan" % "0.9.0"
  )

  val coursier_deps = Seq(
    "io.get-coursier" %% "coursier" % "2.0.0-RC5-4",
    "io.get-coursier" % "interface" % "0.0.13"
  )

  val almond = Seq(
    "sh.almond"                  %% "scala-interpreter" % "0.8.2" cross CrossVersion.full,
    "sh.almond"                  %% "scala-kernel-api"  % "0.8.2" cross CrossVersion.full,
    "sh.almond"                  %% "kernel"            % "0.8.2",
    "com.github.alexarchambault" %% "case-app"          % "2.0.0-M9+36-9e0dfc7b-SNAPSHOT"
  )

  val pipesDependencies = (
    linearAlgebraDependencies ++
      apacheSparkDependency ++
      loggingDependency ++
      testSuiteDependencies
  ).map(
    _.excludeAll(excludeSlf4jBindings: _*)
  )

  val coreDependencies = (
    linearAlgebraDependencies ++
      baseDependencies ++
      loggingDependency ++
      apacheSparkDependency ++
      chartsDependencies ++
      tinkerpopDependency ++
      openMLDependency ++
      rejinDependency ++
      rPackages ++
      imageDependencies ++
      dataFormatDependencies ++
      ammoniteDeps ++
      scalaStan ++
      testSuiteDependencies
  ).map(
    _.excludeAll(excludeSlf4jBindings: _*)
  )

  val replDependencies = baseDependencies ++ ammoniteDeps ++ commons_io ++ coursier_deps ++ testSuiteDependencies

  val notebookDepencencies =
    ammoniteDeps ++
      almond ++
      loggingDependency ++
      Seq(
        "org.slf4j" % "slf4j-api"     % "2.0.0-alpha1",
        "org.slf4j" % "slf4j-log4j12" % "2.0.0-alpha1"
      )
}<|MERGE_RESOLUTION|>--- conflicted
+++ resolved
@@ -158,21 +158,12 @@
   )
 
   val dynaServeDependencies = Seq(
-<<<<<<< HEAD
-    "com.typesafe.akka" %% "akka-actor"           % "2.5.27",
-    "com.typesafe.akka" %% "akka-stream"          % "2.5.27",
-    "com.typesafe.akka" %% "akka-testkit"         % "2.5.27",
-    "com.typesafe.akka" %% "akka-http"            % "10.1.10",
-    "com.typesafe.akka" %% "akka-http-spray-json" % "10.1.10",
-    "com.typesafe.akka" %% "akka-http-testkit"    % "10.1.10"
-=======
     "com.typesafe.akka" %% "akka-actor"           % "2.5.26",
     "com.typesafe.akka" %% "akka-stream"          % "2.5.26",
     "com.typesafe.akka" %% "akka-testkit"         % "2.5.26",
     "com.typesafe.akka" %% "akka-http"            % "10.1.11",
     "com.typesafe.akka" %% "akka-http-spray-json" % "10.1.11",
     "com.typesafe.akka" %% "akka-http-testkit"    % "10.1.11"
->>>>>>> da59ceb4
   )
 
   val imageDependencies = Seq(
