import sbt._

object Dependencies {

  val scala_major = 2.12

  val scala_minor = 8

  val scala = s"$scala_major.$scala_minor"

  //val crossScala = Seq("2.11.8", "2.12.4")

  val platform: String = {
    // Determine platform name using code similar to javacpp
    // com.googlecode.javacpp.Loader.java line 60-84
    val jvmName = System.getProperty("java.vm.name").toLowerCase
    var osName = System.getProperty("os.name").toLowerCase
    var osArch = System.getProperty("os.arch").toLowerCase
    if (jvmName.startsWith("dalvik") && osName.startsWith("linux")) {
      osName = "android"
    } else if (jvmName.startsWith("robovm") && osName.startsWith("darwin")) {
      osName = "ios"
      osArch = "arm"
    } else if (osName.startsWith("mac os x")) {
      osName = "macosx"
    } else {
      val spaceIndex = osName.indexOf(' ')
      if (spaceIndex > 0) {
        osName = osName.substring(0, spaceIndex)
      }
    }
    if (osArch.equals("i386") || osArch.equals("i486") || osArch.equals("i586") || osArch.equals("i686")) {
      osArch = "x86"
    } else if (osArch.equals("amd64") || osArch.equals("x86-64") || osArch.equals("x64")) {
      osArch = "x86_64"
    } else if (osArch.startsWith("arm")) {
      osArch = "arm"
    }
    val platformName = osName + "-" + osArch
    println("platform: " + platformName)
    platformName
  }

  val tfscala_version = "0.4.2-SNAPSHOT"

  private def process_flag(s: String) = if(s.toLowerCase == "true" || s == "1") true else false
  
  //Set to true if, building with Nvidia GPU support.
  val gpuFlag: Boolean = process_flag(Option(System.getProperty("gpu")).getOrElse("false"))

  //Set to false if using self compiled tensorflow library
  val packagedTFFlag: Boolean = true

  val tensorflow_classifier: String = {
    val platform_splits = platform.split("-")
    val (os, arch) = (platform_splits.head, platform_splits.last)

    val tf_c =
      if (os.contains("macosx")) "darwin-cpu-"+arch
      else if(os.contains("linux")) {
        if(gpuFlag) "linux-gpu-"+arch else "linux-cpu-"+arch
      } else ""
    println("Tensorflow-Scala Classifier: "+tf_c)
    tf_c
  }

  val baseDependencies = Seq(
    "com.typesafe" % "config" % "1.2.1" % "compile",
    "junit" % "junit" % "4.11",
    "com.github.tototoshi" %% "scala-csv" % "1.3.6" % "compile",
    "org.scala-lang" % "jline" % "2.11.0-M3" % "compile",
    "org.scalaforge" % "scalax" % "0.1" % "compile",
    "org.scalaz" %% "scalaz-core" % "7.2.28",
    "org.scala-graph" %% "graph-core" % "1.12.5",
    "org.scalaz" %% "scalaz-core" % "7.2.28",
    "org.scala-graph" %% "graph-core" % "1.13.0",
    "org.scalatest" %% "scalatest" % "3.0.1" % "test",
    "com.github.scopt" %% "scopt" % "3.5.0",
<<<<<<< HEAD
    "org.scalameta" %% "scalameta" % "2.0.1",
    "javax.ws.rs" % "javax.ws.rs-api" % "2.0.1",
=======
    "org.scalameta" %% "scalameta" % "2.1.8",
    "javax.ws.rs" % "javax.ws.rs-api" % "2.0-m10",
>>>>>>> d32c7e24
    "org.json4s" %% "json4s-jackson" % "3.6.5",
    "ws.unfiltered" %% "unfiltered-filter" % "0.9.1",
    "ws.unfiltered" %% "unfiltered-jetty" % "0.9.1",
    "org.apache.commons" % "commons-math3" % "3.6.1",
    "commons-io" % "commons-io" % "2.6",
    "com.github.nscala-time" %% "nscala-time" % "2.22.0",
    "jline" % "jline" % "2.13"
  )

  val apacheSparkDependency = Seq(
    "javax.servlet" % "javax.servlet-api" % "3.1.0" % "test",
    "org.apache.spark" %% "spark-core" % "2.4.3",
    "org.apache.spark" %% "spark-mllib" % "2.4.3",
    "com.fasterxml.jackson.core" % "jackson-databind" % "2.9.9.3",
    "com.fasterxml.jackson.module" %% "jackson-module-scala" % "2.9.9")
    .map(_.withExclusions(
      Vector(
        //"org.slf4j" % "slf4j-log4j12", 
        "org.slf4j" % "jul-to-slf4j",
        "org.slf4j" % "jcl-over-slf4j",
        "log4j" % "log4j",
        "org.scalanlp" %% "breeze", 
        "javax.ws.rs" %% "javax.ws.rs-api"))
    )
    

  val loggingDependency = Seq("log4j" % "log4j" % "1.2.17")

  val linearAlgebraDependencies = Seq(
    "org.typelevel" %% "spire" % "0.14.1",
    "org.scalanlp" %% "breeze" % "1.0" % "compile",
    "org.scalanlp" %% "breeze-natives" % "1.0" % "compile"
  ).map(_.withExclusions(Vector("org.spire-math" %% "spire")))

  val chartsDependencies = Seq(
    "com.github.wookietreiber" %% "scala-chart" % "0.5.1" % "compile",
    "org.jzy3d" % "jzy3d-api" % "1.0.2" % "compile",
    "com.cibo" %% "evilplot" % "0.7.0" 
  )

  val replDependency = Seq(
    "com.lihaoyi" %% "ammonite-repl" % "1.6.9-15-6720d42" cross CrossVersion.full,
    "com.lihaoyi" %% "ammonite-sshd" % "1.6.9-15-6720d42" cross CrossVersion.full
  )

  val commons_io = Seq("commons-io" % "commons-io" % "2.6")

  val openMLDependency = Seq("org.openml" % "apiconnector" % "1.0.11")

  val tinkerpopDependency = Seq(
    "com.tinkerpop.gremlin" % "gremlin-java" % "2.6.0" % "compile",
    "com.tinkerpop" % "frames" % "2.5.0" % "compile"
  )

  val rejinDependency = Seq(
    "org.renjin" % "renjin-script-engine" % "0.9.2726"
  )

  val rPackages = Seq(
    "org.renjin.cran" % "plyr" % "1.8.4-b107",
    "org.renjin.cran" % "abc" % "2.1-b295",
    "org.renjin.cran" % "ggplot2" % "3.2.0-b8"
  )

  val dynaServeDependencies = Seq(
    "com.typesafe.akka" %% "akka-actor" % "2.5.16",
    "com.typesafe.akka" %% "akka-stream" % "2.5.16",
    "com.typesafe.akka" %% "akka-testkit" % "2.5.16",
    "com.typesafe.akka" %% "akka-http" % "10.0.9",
    "com.typesafe.akka" %% "akka-http-spray-json" % "10.0.9",
    "com.typesafe.akka" %% "akka-http-testkit" % "10.0.9"
  )

  val imageDependencies = Seq(
    "com.sksamuel.scrimage" %% "scrimage-core" % "2.1.8",
    "com.sksamuel.scrimage" %% "scrimage-io-extra" % "2.1.8",
    "com.sksamuel.scrimage" %% "scrimage-filters" % "2.1.8"
  )

  val dataFormatDependencies = Seq(
    "com.diffplug.matsim" % "matfilerw" % "3.1.1"
  )

  val tensorflowDependency = Seq(
    "org.platanios" %% "tensorflow" % tfscala_version classifier tensorflow_classifier,
    "org.platanios" %% "tensorflow-data" % tfscala_version
  ).map(_.withExclusions(Vector("org.typelevel" %% "spire")))

  val scalaStan = Seq(
    "com.cibo" %% "scalastan" % "0.9.0"
  )

  val coursier_deps = Seq(
    "io.get-coursier" %% "coursier" % "2.0.0-RC2-6",
    "io.get-coursier" % "interface" % "0.0.12"
  )

  val almond = Seq(
    "sh.almond" %% "scala-interpreter" % "0.7.0" cross CrossVersion.full,
    "sh.almond" %% "scala-kernel-api" % "0.7.0" cross CrossVersion.full,
    "sh.almond" %% "kernel" % "0.7.0",
    "com.github.alexarchambault" %% "case-app" % "2.0.0-M9"
  )
}<|MERGE_RESOLUTION|>--- conflicted
+++ resolved
@@ -76,13 +76,8 @@
     "org.scala-graph" %% "graph-core" % "1.13.0",
     "org.scalatest" %% "scalatest" % "3.0.1" % "test",
     "com.github.scopt" %% "scopt" % "3.5.0",
-<<<<<<< HEAD
-    "org.scalameta" %% "scalameta" % "2.0.1",
-    "javax.ws.rs" % "javax.ws.rs-api" % "2.0.1",
-=======
     "org.scalameta" %% "scalameta" % "2.1.8",
     "javax.ws.rs" % "javax.ws.rs-api" % "2.0-m10",
->>>>>>> d32c7e24
     "org.json4s" %% "json4s-jackson" % "3.6.5",
     "ws.unfiltered" %% "unfiltered-filter" % "0.9.1",
     "ws.unfiltered" %% "unfiltered-jetty" % "0.9.1",
