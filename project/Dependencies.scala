--- conflicted
+++ resolved
@@ -105,17 +105,10 @@
 
   val apacheSparkDependency = Seq(
     "javax.servlet"                % "javax.servlet-api"     % "4.0.1" % "test",
-<<<<<<< HEAD
-    "org.apache.spark"             %% "spark-core"           % "2.4.5",
-    "org.apache.spark"             %% "spark-mllib"          % "2.4.5",
-    "com.fasterxml.jackson.core"   % "jackson-databind"      % "2.10.2",
-    "com.fasterxml.jackson.module" %% "jackson-module-scala" % "2.10.2"
-=======
     "org.apache.spark"             %% "spark-core"           % "2.4.4",
     "org.apache.spark"             %% "spark-mllib"          % "2.4.4",
     "com.fasterxml.jackson.core"   % "jackson-databind"      % "2.10.3",
     "com.fasterxml.jackson.module" %% "jackson-module-scala" % "2.10.3"
->>>>>>> 5d4f2452
   ).map(
     _.withExclusions(
       Vector(
