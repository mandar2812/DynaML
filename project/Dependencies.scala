--- conflicted
+++ resolved
@@ -195,13 +195,8 @@
   )
 
   val coursier_deps = Seq(
-<<<<<<< HEAD
-    "io.get-coursier" %% "coursier" % "2.0.0-RC5-6",
-    "io.get-coursier" % "interface" % "0.0.18"
-=======
     "io.get-coursier" %% "coursier" % "2.0.0-RC6-6",
     "io.get-coursier" % "interface" % "0.0.16"
->>>>>>> b889ed15
   )
 
   val almond = Seq(
