import sbt._

object Dependencies {

  val scala_major = 2.12

  val scala_minor = 8

  val scala = s"$scala_major.$scala_minor"

  //val crossScala = Seq("2.11.8", "2.12.4")

  val platform: String = {
    // Determine platform name using code similar to javacpp
    // com.googlecode.javacpp.Loader.java line 60-84
    val jvmName = System.getProperty("java.vm.name").toLowerCase
    var osName  = System.getProperty("os.name").toLowerCase
    var osArch  = System.getProperty("os.arch").toLowerCase
    if (jvmName.startsWith("dalvik") && osName.startsWith("linux")) {
      osName = "android"
    } else if (jvmName.startsWith("robovm") && osName.startsWith("darwin")) {
      osName = "ios"
      osArch = "arm"
    } else if (osName.startsWith("mac os x")) {
      osName = "macosx"
    } else {
      val spaceIndex = osName.indexOf(' ')
      if (spaceIndex > 0) {
        osName = osName.substring(0, spaceIndex)
      }
    }
    if (osArch.equals("i386") || osArch.equals("i486") || osArch.equals("i586") || osArch
          .equals("i686")) {
      osArch = "x86"
    } else if (osArch.equals("amd64") || osArch.equals("x86-64") || osArch
                 .equals("x64")) {
      osArch = "x86_64"
    } else if (osArch.startsWith("arm")) {
      osArch = "arm"
    }
    val platformName = osName + "-" + osArch
    println("platform: " + platformName)
    platformName
  }

  val tfscala_version = "0.4.2-SNAPSHOT"

  private def process_flag(s: String) =
    if (s.toLowerCase == "true" || s == "1") true else false

  //Set to true if, building with Nvidia GPU support.
  val gpuFlag: Boolean = process_flag(
    Option(System.getProperty("gpu")).getOrElse("false")
  )

  //Set to false if using self compiled tensorflow library
  val packagedTFFlag: Boolean = process_flag(
    Option(System.getProperty("packagedTF")).getOrElse("false")
  )

  if(packagedTFFlag) println("Using system compiled TF binaries (should be in LD_LIBRARY_PATH).")
  else println("Using pre-compiled TF binaries.")

  val tensorflow_classifier: String = {
    val platform_splits = platform.split("-")
    val (os, arch)      = (platform_splits.head, platform_splits.last)

    val tf_c =
      if (os.contains("macosx")) "darwin-cpu-" + arch
      else if (os.contains("linux")) {
        if (gpuFlag) "linux-gpu-" + arch else "linux-cpu-" + arch
      } else ""
    println("Tensorflow-Scala Classifier: " + tf_c)
    tf_c
  }

  val baseDependencies = Seq(
    "com.typesafe"           % "config"             % "1.3.4" % "compile",
    "com.github.tototoshi"   %% "scala-csv"         % "1.3.6" % "compile",
    "org.scalaz"             %% "scalaz-core"       % "7.2.28",
    "org.scalaz"             %% "scalaz-core"       % "7.2.28",
    "com.github.scopt"       %% "scopt"             % "3.5.0",
    "javax.ws.rs"            % "javax.ws.rs-api"    % "2.0-m10",
    "org.json4s"             %% "json4s-jackson"    % "3.6.7",
    "ws.unfiltered"          %% "unfiltered-filter" % "0.9.1",
    "ws.unfiltered"          %% "unfiltered-jetty"  % "0.9.1",
    "org.apache.commons"     % "commons-math3"      % "3.6.1",
    "commons-io"             % "commons-io"         % "2.6",
    "com.github.nscala-time" %% "nscala-time"       % "2.22.0",
    "jline"                  % "jline"              % "2.14.6"
  )

  val testSuiteDependencies = Seq(
<<<<<<< HEAD
    "junit"         % "junit"      % "4.12"  % "test",
    "org.scalatest" %% "scalatest" % "3.0.1" % "test"
=======
    "junit"         % "junit"      % "4.11"  % "test",
    "org.scalatest" %% "scalatest" % "3.0.8" % "test"
>>>>>>> b2d53778
  )

  val excludeSlf4jBindings = Seq(
    ExclusionRule(organization = "org.slf4j", name = "slf4j-jdk14"),
    ExclusionRule(organization = "ch.qos.logback", name = "logback-classic"),
    ExclusionRule(organization = "ch.qos.logback", name = "logback-core")
  )

  val apacheSparkDependency = Seq(
    "javax.servlet"                % "javax.servlet-api"     % "3.1.0" % "test",
    "org.apache.spark"             %% "spark-core"           % "2.4.3",
    "org.apache.spark"             %% "spark-mllib"          % "2.4.3",
    "com.fasterxml.jackson.core"   % "jackson-databind"      % "2.10.0",
    "com.fasterxml.jackson.module" %% "jackson-module-scala" % "2.10.0"
  ).map(
    _.withExclusions(
      Vector(
        "org.slf4j"    % "jul-to-slf4j",
        "org.slf4j"    % "jcl-over-slf4j",
        "log4j"        % "log4j",
        "org.scalanlp" %% "breeze",
        "javax.ws.rs"  %% "javax.ws.rs-api"
      )
    )
  )

  val loggingDependency = Seq("log4j" % "log4j" % "1.2.17")

  val linearAlgebraDependencies = Seq(
    "org.typelevel"                              %% "spire" % "0.14.1",
    "org.scalanlp"                               %% "breeze" % "1.0" % "compile",
    "org.scalanlp"                               %% "breeze-natives" % "1.0" % "compile"
  ).map(_.withExclusions(Vector("org.spire-math" %% "spire")))

  val chartsDependencies = Seq(
    "com.github.wookietreiber" %% "scala-chart" % "0.5.1" % "compile",
    "org.jzy3d"                % "jzy3d-api"    % "1.0.2" % "compile",
    "com.cibo"                 %% "evilplot"    % "0.7.0"
  )

  val ammoniteDeps = Seq(
    "com.lihaoyi" %% "ammonite-repl" % "1.7.4" cross CrossVersion.full,
    "com.lihaoyi" %% "ammonite-sshd" % "1.7.4" cross CrossVersion.full
  )

  val commons_io = Seq("commons-io" % "commons-io" % "2.6")

  val openMLDependency = Seq("org.openml" % "apiconnector" % "1.0.11")

  val tinkerpopDependency = Seq(
    "com.tinkerpop.gremlin" % "gremlin-java" % "2.6.0" % "compile",
    "com.tinkerpop"         % "frames"       % "2.5.0" % "compile"
  )

  val rejinDependency = Seq(
    "org.renjin" % "renjin-script-engine" % "0.9.2726"
  )

  val rPackages = Seq(
    "org.renjin.cran" % "plyr"    % "1.8.4-b107",
    "org.renjin.cran" % "abc"     % "2.1-b295",
    "org.renjin.cran" % "ggplot2" % "3.2.0-b8"
  )

  val dynaServeDependencies = Seq(
    "com.typesafe.akka" %% "akka-actor"           % "2.5.16",
    "com.typesafe.akka" %% "akka-stream"          % "2.5.16",
    "com.typesafe.akka" %% "akka-testkit"         % "2.5.16",
    "com.typesafe.akka" %% "akka-http"            % "10.0.9",
    "com.typesafe.akka" %% "akka-http-spray-json" % "10.0.9",
    "com.typesafe.akka" %% "akka-http-testkit"    % "10.0.9"
  )

  val imageDependencies = Seq(
    "com.sksamuel.scrimage" %% "scrimage-core"     % "2.1.8",
    "com.sksamuel.scrimage" %% "scrimage-io-extra" % "2.1.8",
    "com.sksamuel.scrimage" %% "scrimage-filters"  % "2.1.8"
  )

  val dataFormatDependencies = Seq(
    "com.diffplug.matsim" % "matfilerw" % "3.1.1"
  )

  val tf_artifacts = if (packagedTFFlag) {
    Seq(
      "org.platanios"                             %% "tensorflow" % tfscala_version,
      "org.platanios"                             %% "tensorflow-data" % tfscala_version
    ).map(_.withExclusions(Vector("org.typelevel" %% "spire")))
  } else {
    Seq(
      "org.platanios"                             %% "tensorflow" % tfscala_version classifier tensorflow_classifier,
      "org.platanios"                             %% "tensorflow-data" % tfscala_version
    ).map(_.withExclusions(Vector("org.typelevel" %% "spire")))
  }

  val tensorflowDependency = tf_artifacts ++ testSuiteDependencies

  val scalaStan = Seq(
    "com.cibo" %% "scalastan" % "0.9.0"
  )

  val coursier_deps = Seq(
    "io.get-coursier" %% "coursier" % "2.0.0-RC3-4",
    "io.get-coursier" % "interface" % "0.0.10"
  )

  val almond = Seq(
    "sh.almond"                  %% "scala-interpreter" % "0.8.2" cross CrossVersion.full,
    "sh.almond"                  %% "scala-kernel-api"  % "0.8.2" cross CrossVersion.full,
    "sh.almond"                  %% "kernel"            % "0.8.2",
    "com.github.alexarchambault" %% "case-app"          % "2.0.0-M9+31-4abd5c41-SNAPSHOT"
  )

  val pipesDependencies = (
    linearAlgebraDependencies ++
      apacheSparkDependency ++
      loggingDependency ++
      testSuiteDependencies
  ).map(
    _.excludeAll(excludeSlf4jBindings: _*)
  )

  val coreDependencies = (
    linearAlgebraDependencies ++
      baseDependencies ++
      loggingDependency ++
      apacheSparkDependency ++
      chartsDependencies ++
      tinkerpopDependency ++
      openMLDependency ++
      rejinDependency ++
      rPackages ++
      imageDependencies ++
      dataFormatDependencies ++
      ammoniteDeps ++
      scalaStan ++
      testSuiteDependencies
  ).map(
    _.excludeAll(excludeSlf4jBindings: _*)
  )

  val replDependencies = baseDependencies ++ ammoniteDeps ++ commons_io ++ coursier_deps ++ testSuiteDependencies

  val notebookDepencencies =
    ammoniteDeps ++
      almond ++
      loggingDependency ++
      Seq(
        "org.slf4j" % "slf4j-api"     % "1.8.0-beta4",
        "org.slf4j" % "slf4j-log4j12" % "1.8.0-beta4"
      )
}<|MERGE_RESOLUTION|>--- conflicted
+++ resolved
@@ -91,13 +91,8 @@
   )
 
   val testSuiteDependencies = Seq(
-<<<<<<< HEAD
     "junit"         % "junit"      % "4.12"  % "test",
-    "org.scalatest" %% "scalatest" % "3.0.1" % "test"
-=======
-    "junit"         % "junit"      % "4.11"  % "test",
     "org.scalatest" %% "scalatest" % "3.0.8" % "test"
->>>>>>> b2d53778
   )
 
   val excludeSlf4jBindings = Seq(
