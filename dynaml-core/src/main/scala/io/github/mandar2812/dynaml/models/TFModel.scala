--- conflicted
+++ resolved
@@ -140,39 +140,20 @@
       .batch(data_processing.batchSize)
       .prefetch(data_processing.prefetchSize)
 
-<<<<<<< HEAD
-    val (input_handle, target_handle): TFModel.DataHandles[In, Out] =
-      if(data_handles.isDefined) data_handles.get
-      else (
-        tf.learn.Input[In, ID, IS](input._1, tf_dataset.outputShapes._1, "Input"),
-        tf.learn.Input[Out, TD, TS](target._1, tf_dataset.outputShapes._2, "Target"))
-
-    val underlying_tf_pair = tf.createWith(graph = graphInstance) {
-
-      val m = tf.learn.Model.simpleSupervised[In, Out, ArchOut, ArchOut, Loss](
-        input_handle,
-        target_handle,
-        architecture,
-        loss, optimizer)
-
-      val train_hooks = trainHooks match {
-        case Some(hooks) => hooks
-        case None => if(inMemory) Set[Hook]() else TFModel._train_hooks(summary_dir = summaryDir)
-      }
-=======
     if(estimator.isEmpty) {
-      val (input_handle, target_handle): (Input[IT, IO, IDA, ID, IS], Input[TT, TO, TDA, TD, TS]) =
+
+      val (input_handle, target_handle): TFModel.DataHandles[In, Out] =
         if(data_handles.isDefined) data_handles.get
         else (
-          tf.learn.Input[IT, IO, IDA, ID, IS](input._1, tf_dataset.outputShapes._1, "Input"),
-          tf.learn.Input[TT, TO, TDA, TD, TS](target._1, tf_dataset.outputShapes._2, "Target"))
->>>>>>> 8fd9b1b2
+          tf.learn.Input[In, ID, IS](input._1, tf_dataset.outputShapes._1, "Input"),
+          tf.learn.Input[Out, TD, TS](target._1, tf_dataset.outputShapes._2, "Target"))
 
       val underlying_tf_pair = tf.createWith(graph = graphInstance) {
 
-        val m = tf.learn.Model.supervised(
-          input_handle, architecture,
-          target_handle, processTarget,
+        val m = tf.learn.Model.simpleSupervised[In, Out, ArchOut, ArchOut, Loss](
+          input_handle,
+          target_handle,
+          architecture,
           loss, optimizer)
 
         val train_hooks = trainHooks match {
