/*
Licensed to the Apache Software Foundation (ASF) under one
or more contributor license agreements.  See the NOTICE file
distributed with this work for additional information
regarding copyright ownership.  The ASF licenses this file
to you under the Apache License, Version 2.0 (the
"License"); you may not use this file except in compliance
with the License.  You may obtain a copy of the License at

  http://www.apache.org/licenses/LICENSE-2.0

Unless required by applicable law or agreed to in writing,
software distributed under the License is distributed on an
"AS IS" BASIS, WITHOUT WARRANTIES OR CONDITIONS OF ANY
KIND, either express or implied.  See the License for the
specific language governing permissions and limitations
under the License.
* */
package io.github.mandar2812.dynaml.models

import ammonite.ops.Path
import io.github.mandar2812.dynaml.pipes._
import io.github.mandar2812.dynaml.tensorflow.data.DataSet
import io.github.mandar2812.dynaml.tensorflow.Learn
import io.github.mandar2812.dynaml.tensorflow._
import io.github.mandar2812.dynaml.DynaMLPipe._
import org.platanios.tensorflow.api.learn.StopCriteria
import org.platanios.tensorflow.api.learn.layers.{Input, Layer}
import org.platanios.tensorflow.api.ops.training.optimizers.Optimizer
import org.platanios.tensorflow.api.core.types.{IsFloatOrDouble, TF}
import org.platanios.tensorflow.api.implicits.helpers._
import org.platanios.tensorflow.api.learn.estimators.Estimator
import org.platanios.tensorflow.api.learn.hooks.Hook
import org.platanios.tensorflow.api.ops.data.Dataset
import org.platanios.tensorflow.api._
import org.platanios.tensorflow.api.ops.data.Dataset

/**
  * <h4>Supervised Learning</h4>
  *
  * @tparam IT The type representing input tensors,
  *            e.g. `Tensor`, `(Tensor, Tensor)`, `Seq[Tensor]`  etc.
  * @tparam In The type representing symbolic tensors of the input patterns,
  *            e.g. `Output`, `(Output, Output)`, `Seq[Output]` etc.
  * @tparam ID The input pattern's tensorflow data type,
  *            e.g. `FLOAT64`, `(FLOAT64, FLOAT64)`, etc.
  * @tparam IS The type of the input pattern's shape,
  *            e.g. `Shape`, `(Shape, Shape)`, `Seq[Shape]`
  * @tparam ArchOut The type of the symbolic tensor returned by the neural architecture,
  *           e.g. `Output`, `(Output, Output)`, `Seq[Output]`
  * @tparam TT The type representing target/label tensors,
  *            e.g. `Tensor`, `(Tensor, Tensor)`, `Seq[Tensor]`  etc.
  * @tparam Out The type representing symbolic tensors of the target patterns,
  *            e.g. `Output`, `(Output, Output)`, `Seq[Output]` etc.
  * @tparam TD The target pattern's tensorflow data type,
  *            e.g. `FLOAT64`, `(FLOAT64, FLOAT64)`, etc.
  * @tparam TS The type of the target pattern's shape,
  *            e.g. `Shape`, `(Shape, Shape)`, `Seq[Shape]`
  * @param architecture The network architecture,
  *                     takes a value of type [[In]] and returns
  *                     a value of type [[ArchOut]].
  * @param input The input meta data.
  * @param target The output label meta data
  * @param loss The loss function to be optimized during training.
  *
  * @param trainConfig A [[_root_.io.github.mandar2812.dynaml.models.TFModel.TrainConfig]] instance, containing
  *                    information on how to carry out the learning process.
  *
  * @param data_processing The data processing operations to execute before launching model training.
  *                        See [[_root_.io.github.mandar2812.dynaml.models.TFModel.DataOps]]
  *
  * @param inMemory     Set to true if the estimator should be in-memory.
  * @author mandar2812 date 2018/09/11
  * */
<<<<<<< HEAD
private[dynaml] class TFModel[
In, Out, ArchOut,
Loss: TF : IsFloatOrDouble,
IT, ID, IS,
TT, TD, TS,
ITT, IDD, ISS](
  override val g: DataSet[(IT, TT)],
  val architecture: Layer[In, ArchOut],
  val input: (ID, IS),
  val target: (TD, TS),
  val loss: Layer[(ArchOut, Out), Output[Loss]],
=======
class TFModel[
IT, IO, IDA, ID, IS, I, ITT,
TT, TO, TDA, TD, TS, T](
  val architecture: Layer[IO, I],
  val input: (IDA, IS),
  val target: (TDA, TS),
  val processTarget: Layer[TO, T],
  val loss: Layer[(I, T), Output],
>>>>>>> 71ae9ddc
  val trainConfig: TFModel.TrainConfig,
  val data_processing: TFModel.DataOps = TFModel.data_ops(10000, 16, 10),
  val inMemory: Boolean = false,
  val existingGraph: Option[Graph] = None,
  data_handles: Option[TFModel.DataHandles[In, Out]] = None,
  val concatOpI: Option[DataPipe[Iterable[IT], IT]] = None,
  val concatOpT: Option[DataPipe[Iterable[TT], TT]] = None,
  val concatOpO: Option[DataPipe[Iterable[ITT], ITT]] = None)(
  implicit
<<<<<<< HEAD
  evDataTypeToOutputI: DataTypeToOutput.Aux[ID, In],
  evDataTypeToOutputT: DataTypeToOutput.Aux[TD, Out],
  evTensorToOutput: TensorToOutput.Aux[(IT, TT), (In, Out)],
  evOutputToDataTypeI: OutputToDataType.Aux[In, ID],
  evOutputToDataTypeT: OutputToDataType.Aux[Out, TD],
  evOutputToDataType: OutputToDataType.Aux[(In, Out), (ID, TD)],
  evDataTypeToShape: DataTypeToShape.Aux[(ID, TD), (IS, TS)],
  evOutputToShapeI: OutputToShape.Aux[In, IS],
  evOutputToShapeT: OutputToShape.Aux[Out, TS],
  evOutputToShape: OutputToShape.Aux[(In, Out), (IS, TS)],
  evOutputStructure: OutputStructure[(In, Out)],
  evOutputStructureArchOut: OutputStructure[ArchOut],
  evOutputStructureI: OutputStructure[In],
  evOutputToDataTypeOut: OutputToDataType.Aux[ArchOut, IDD],
  evOutputToShapeOut: OutputToShape.Aux[ArchOut, ISS],
  evOutputToTensorOut: OutputToTensor.Aux[ArchOut, ITT],
  evOutputToTensorIn: OutputToTensor.Aux[In, IT],
  ev: Estimator.SupportedInferInput[In, IT, ITT, IT, ITT],
  // This implicit helps the Scala 2.11 compiler.
  evOutputToTensorInOut: OutputToTensor.Aux[(In, ArchOut), (IT, ITT)])
  extends Model[DataSet[(IT, TT)], IT, ITT] {

  type ModelPair = dtflearn.SupModelPair[In, Out, ArchOut, ArchOut, Loss, (ArchOut, (In, Out))]

  private lazy val tf_dataset: Dataset[(In, Out)] = g.build(
    identityPipe[(IT, TT)],
    (input._1, target._1),
    (input._2, target._2))
    .repeat()
    .shuffle(data_processing.shuffleBuffer)
    .batch(data_processing.batchSize)
    .prefetch(data_processing.prefetchSize)

  private val TFModel.TrainConfig(summaryDir, optimizer, stopCriteria, trainHooks) = trainConfig

  lazy val (input_handle, target_handle): TFModel.DataHandles[In, Out] =
    if(data_handles.isDefined) data_handles.get
    else (
      tf.learn.Input[In, ID, IS](input._1, tf_dataset.outputShapes._1, "Input"),
      tf.learn.Input[Out, TD, TS](target._1, tf_dataset.outputShapes._2, "Target"))

=======
  evDAToDI: DataTypeAuxToDataType.Aux[IDA, ID],
  evDToOI: DataTypeToOutput.Aux[ID, IO],
  evOToTI: OutputToTensor.Aux[IO, IT],
  evDataI: Data.Aux[IT, IO, ID, IS],
  evDAToDT: DataTypeAuxToDataType.Aux[TDA, TD],
  evDToOT: DataTypeToOutput.Aux[TD, TO],
  evOToTT: OutputToTensor.Aux[TO, TT],
  evDataT: Data.Aux[TT, TO, TD, TS],
  evDAToD: DataTypeAuxToDataType.Aux[(IDA, TDA), (ID, TD)],
  evData: Data.Aux[(IT, TT), (IO, TO), (ID, TD), (IS, TS)],
  evOToT: OutputToTensor.Aux[(IO, TO), (IT, TT)],
  evFunctionOutput: Function.ArgType[(IO, TO)],
  evFetchableIO: Fetchable.Aux[IO, IT],
  evFetchableI: Fetchable.Aux[I, ITT],
  evFetchableIIO: Fetchable.Aux[(IO, I), (IT, ITT)],
  ev: Estimator.SupportedInferInput[IT, ITT, IT, IO, ID, IS, ITT]) extends
  Predictor[IT, ITT] {

  if(data_processing.groupBuffer > 0)
    require(
      concatOpI.isDefined && concatOpT.isDefined,
      "`groupBuffer` is non zero but concatenate operation not defined. Set `concatOpI` and `concatOpT` variables")

  type UnderlyingModel = (
    Option[dtflearn.SupervisedModel[IT, IO, ID, IS, I, TT, TO, TD, TS, T]],
    Option[dtflearn.SupEstimatorTF[IT, IO, ID, IS, I, TT, TO, TD, TS, T]])

  val concatOp: Option[DataPipe[Iterable[(IT, TT)], (IT, TT)]] =
    if(concatOpI.isEmpty || concatOpT.isEmpty) None
    else Some(DataPipe((it: Iterable[(IT, TT)]) => it.unzip) > concatOpI.get * concatOpT.get)

  private val TFModel.TrainConfig(summaryDir, optimizer, stopCriteria, trainHooks) = trainConfig

>>>>>>> 71ae9ddc
  private val graphInstance = if(existingGraph.isDefined) {
    println("Using existing provided TensorFlow graph")
    existingGraph.get
  } else Graph()

  var (model, estimator): UnderlyingModel = (None, None)

<<<<<<< HEAD
    val m = tf.learn.Model.simpleSupervised[In, Out, ArchOut, ArchOut, Loss](
      input_handle,
      target_handle,
      architecture,
      loss, optimizer)
=======
>>>>>>> 71ae9ddc

  def train(data: DataSet[(IT, TT)]): Unit = {

    val tf_dataset = TFModel._tf_data_set[(IT, TT), (IO, TO), (IDA, TDA), (ID, TD), (IS, TS)](
      data, data_processing,
      (input._1, target._1),
      (input._2, target._2),
      concatOp)

    val (input_handle, target_handle): (Input[IT, IO, IDA, ID, IS], Input[TT, TO, TDA, TD, TS]) =
      if(data_handles.isDefined) data_handles.get
      else (
        tf.learn.Input[IT, IO, IDA, ID, IS](input._1, tf_dataset.outputShapes._1, "Input"),
        tf.learn.Input[TT, TO, TDA, TD, TS](target._1, tf_dataset.outputShapes._2, "Target"))

    val underlying_tf_pair = tf.createWith(graph = graphInstance) {

      val m = tf.learn.Model.supervised(
        input_handle, architecture,
        target_handle, processTarget,
        loss, optimizer)

      val train_hooks = trainHooks match {
        case Some(hooks) => hooks
        case None => if(inMemory) Set[Hook]() else TFModel._train_hooks(summary_dir = summaryDir)
      }

      val config = tf.learn.Configuration(Some(summaryDir.toNIO))

      val e =
        if (inMemory) tf.learn.InMemoryEstimator(m, config, stopCriteria, train_hooks)
        else tf.learn.FileBasedEstimator(m, config, stopCriteria, train_hooks)

      (Some(m), Some(e))
    }

    model     = underlying_tf_pair._1
    estimator = underlying_tf_pair._2

    estimator.get.train(() => tf_dataset)
  }

<<<<<<< HEAD
  def train(): Unit = estimator.train[(ID, TD), (IS, TS)](() => tf_dataset)
=======
  protected def check_underlying_estimator(): Unit =
    require(
      estimator.isDefined,
      "Underlying TensorFlow Estimator is undefined! Either \\n " +
        "1. Model training probably threw an Exception or error. \\n " +
        "2. Model has been closed via close() method."
    )
>>>>>>> 71ae9ddc

  /**
    * Generate predictions for a data set.
    *
    * Here `input_data` can be of one of the following types:
    *
    *   - A [[Dataset]], in which case this method returns an iterator over `(input, output)` tuples corresponding to
    *     each element in the dataset. Note that the predictions are computed lazily in this case, whenever an element
    *     is requested from the returned iterator.
    *   - A single input of type [[IT]], in which case this method returns a prediction of type [[ITT]].
    *
    *
    * */
<<<<<<< HEAD
  override def predict(point: IT): ITT =
    estimator.infer[IT, ID, IS, ITT, IDD, ISS, IT, ITT](() => point)
=======
  override def predict(point: IT): ITT = {
    check_underlying_estimator()
    estimator.get.infer[IT, ITT, ITT](() => point)
  }
>>>>>>> 71ae9ddc

  /**
    * Generate predictions for a data set.
    *
    * Here `input_data` can be of one of the following types:
    *
    *   - A [[Dataset]], in which case this method returns an iterator over `(input, output)` tuples corresponding to
    *     each element in the dataset. Note that the predictions are computed lazily in this case, whenever an element
    *     is requested from the returned iterator.
    *   - A single input of type [[IT]], in which case this method returns a prediction of type [[ITT]].
    *
    *
    * @throws java.util.NoSuchElementException if the underlying TensorFlow estimator is undefined.
    * */
  def infer[InV, InD, InS, OutV, OutD, OutS, InferIn, InferOut](
    input_data: InferIn)(
    implicit
<<<<<<< HEAD
    //evOutputToDataTypeIn: OutputToDataType.Aux[In, InD],
    evOutputToDataTypeOut: OutputToDataType.Aux[ArchOut, OutD],
    //evOutputToShapeIn: OutputToShape.Aux[In, InS],
    evOutputToShapeOut: OutputToShape.Aux[ArchOut, OutS],
    evOutputToTensorIn: OutputToTensor.Aux[In, InV],
    evOutputToTensorOut: OutputToTensor.Aux[ArchOut, OutV],
    ev: Estimator.SupportedInferInput[In, InV, OutV, InferIn, InferOut],
    // This implicit helps the Scala 2.11 compiler.
    evOutputToTensorInOut: OutputToTensor.Aux[(In, ArchOut), (InV, OutV)]): InferOut =
    estimator.infer(() => input_data)
=======
    evFetchableI: Fetchable.Aux[I, ModelInferenceOutput],
    evFetchableIIO: Fetchable.Aux[(IO, I), (IT, ModelInferenceOutput)],
    ev: Estimator.SupportedInferInput[InferInput, InferOutput, IT, IO, ID, IS, ModelInferenceOutput]
  ): InferOutput = estimator.get.infer(() => input_data)
>>>>>>> 71ae9ddc

  /**
    * Generate predictions for a DynaML data set.
    *
    * @param input_data_set The data set containing input patterns
    * @return A DynaML data set of input-prediction tuples.
    * */
<<<<<<< HEAD
  def infer_coll(input_data_set: DataSet[IT]): Either[ITT, DataSet[ITT]] = concatOpI match {

    case None => Right(input_data_set.map((pattern: IT) => infer(pattern)))

    case Some(concatFunc) => Left(infer(concatFunc(input_data_set.data)))
=======
  def infer_coll(input_data_set: DataSet[IT])(
    implicit ev: Estimator.SupportedInferInput[
      Dataset[IT, IO, ID, IS],
      Iterator[(IT, ITT)],
      IT, IO, ID, IS, ITT],
    evFunctionOutput: org.platanios.tensorflow.api.ops.Function.ArgType[IO]
  ): Either[ITT, DataSet[ITT]] = {
    check_underlying_estimator()

    concatOpI match {

      case None => Right(input_data_set.map((pattern: IT) => infer[IT, ITT, ITT](pattern)))

      case Some(concatFunc) => Left(infer[IT, ITT, ITT](concatFunc(input_data_set.data)))
>>>>>>> 71ae9ddc

    }
  }

  def infer_batch(input_data_set: DataSet[IT]): Either[ITT, DataSet[ITT]] = {

    check_underlying_estimator()

    val prediction_collection = concatOpI match {

      case None => input_data_set.map((pattern: IT) => infer(pattern))

      case Some(concatFunc) => input_data_set
        .grouped(data_processing.batchSize)
        .map((batch: Seq[IT]) => concatFunc(batch))
        .map((tensor_batch: IT) => infer(tensor_batch))
    }

    concatOpO match {
      case None => Right(prediction_collection)
      case Some(concatOpFunc) => Left(concatOpFunc(prediction_collection.data))
    }

  }

  /**
    * Close the underlying tensorflow graph.
    * */
  def close(): Unit = {
    model = None
    estimator = None
    graphInstance.close()
  }


}

object TFModel {

  type Handle[IO]  = Input[IO]

  type DataHandles[IO, TO] = (Handle[IO], Handle[TO])

  /**
    * Defines data operations to be performed using TensorFlow data API.
    *
    * @param shuffleBuffer The size of the shuffle buffer, set to zero if
    *                      data shuffling is not needed.
    *
    * @param batchSize Size of the mini batch.
    *
    * @param prefetchSize Number of elements to prefetch.
    *
    * @param groupBuffer If set to a value greater than 0,
    *                    use [[DataSet.build_buffered()]] instead
    *                    of the default [[DataSet.build()]].
    * */
  protected case class DataOps(
    shuffleBuffer: Int,
    batchSize: Int,
    prefetchSize: Int,
    groupBuffer: Int = 0)

  type Ops = DataOps

  /**
    * A training configuration, contains information on
    * optimization method, convergence test etc.
    *
    * @param optimizer The optimization algorithm implementation.
    * @param summaryDir A filesystem path of type [[ammonite.ops.Path]], which
    *                   determines where the intermediate model parameters/checkpoints
    *                   will be written.
    * @param stopCriteria The stopping criteria for training, for examples see
    *                     [[Learn.max_iter_stop]], [[Learn.abs_loss_change_stop]] and
    *                     [[Learn.rel_loss_change_stop]]
    * @param trainHooks   A set of training hooks to run, training hooks perform activities
    *                     such as saving the current TensorFlow graph, saving the loss, step rate,
    *                     summaries (audio, video, tensor) etc. See the `_train_hooks()` method
    *                     for setting some default training hooks.
    * */
  protected case class TrainConfig(
    summaryDir: Path,
    optimizer: Optimizer = tf.train.Adam(0.01f),
    stopCriteria: StopCriteria = dtflearn.rel_loss_change_stop(0.05, 100000),
    trainHooks: Option[Set[Hook]] = None)

  type Config = TrainConfig

  /**
    * Creates a [[DataOps]] instance.
    * */
  val data_ops: DataOps.type        = DataOps

  /**
    * Creates a [[TrainConfig]] instance.
    * */
  val trainConfig: TrainConfig.type = TrainConfig

  /**
    * Create a set of training hooks which save
    *
    * <ol>
    *   <li>The underlying TensorFlow graph</li>
    *   <li>Step Rate</li>
    *   <li>Summaries: Loss, Images and any others generated by the model layers/loss etc</li>
    * </ol>
    *
    * @param summary_dir The directory in which the model information is stored
    * @param stepRateFreq How frequently to write the step rate to disk
    * @param summarySaveFreq How frequently to save model summaries to disk
    * @param checkPointFreq How frequently to save model checkpoints.
    *
    * @return A collection of training hooks
    * */
  def _train_hooks(
    summary_dir: Path,
    stepRateFreq: Int = 5000,
    summarySaveFreq: Int = 5000,
    checkPointFreq: Int = 5000): Set[Hook] =
    Set(
      tf.learn.StepRateLogger(
        log = false, summaryDir = summary_dir.toNIO,
        trigger = tf.learn.StepHookTrigger(stepRateFreq)),
      tf.learn.SummarySaver(summary_dir.toNIO, tf.learn.StepHookTrigger(summarySaveFreq)),
      tf.learn.CheckpointSaver(summary_dir.toNIO, tf.learn.StepHookTrigger(checkPointFreq))
    )

  def apply[
<<<<<<< HEAD
  In, Out, ArchOut,
  Loss: TF : IsFloatOrDouble,
  IT, ID, IS,
  TT, TD, TS,
  ITT, IDD, ISS](
    g: DataSet[(IT, TT)],
    architecture: Layer[In, ArchOut],
    input: (ID, IS),
    target: (TD, TS),
    loss: Layer[(ArchOut, Out), Output[Loss]],
=======
  IT, IO, IDA, ID, IS, I, ITT,
  TT, TO, TDA, TD, TS, T](
    architecture: Layer[IO, I],
    input: (IDA, IS),
    target: (TDA, TS),
    processTarget: Layer[TO, T],
    loss: Layer[(I, T), Output],
>>>>>>> 71ae9ddc
    trainConfig: TFModel.TrainConfig,
    data_processing: TFModel.DataOps = TFModel.data_ops(10000, 16, 10),
    inMemory: Boolean = false,
    existingGraph: Option[Graph] = None,
    data_handles: Option[(Input[In], Input[Out])] = None,
    concatOpI: Option[DataPipe[Iterable[IT], IT]] = None,
    concatOpT: Option[DataPipe[Iterable[TT], TT]] = None,
    concatOpO: Option[DataPipe[Iterable[ITT], ITT]] = None)(
    implicit
<<<<<<< HEAD
    evDataTypeToOutputI: DataTypeToOutput.Aux[ID, In],
    evDataTypeToOutputT: DataTypeToOutput.Aux[TD, Out],
    evTensorToOutput: TensorToOutput.Aux[(IT, TT), (In, Out)],
    evOutputToDataTypeI: OutputToDataType.Aux[In, ID],
    evOutputToDataTypeT: OutputToDataType.Aux[Out, TD],
    evOutputToDataType: OutputToDataType.Aux[(In, Out), (ID, TD)],
    evDataTypeToShape: DataTypeToShape.Aux[(ID, TD), (IS, TS)],
    evOutputToShapeI: OutputToShape.Aux[In, IS],
    evOutputToShapeT: OutputToShape.Aux[Out, TS],
    evOutputToShape: OutputToShape.Aux[(In, Out), (IS, TS)],
    evOutputStructure: OutputStructure[(In, Out)],
    evOutputStructureArchOut: OutputStructure[ArchOut],
    evOutputStructureI: OutputStructure[In],
    evOutputToDataTypeOut: OutputToDataType.Aux[ArchOut, IDD],
    evOutputToShapeOut: OutputToShape.Aux[ArchOut, ISS],
    evOutputToTensorOut: OutputToTensor.Aux[ArchOut, ITT],
    evOutputToTensorIn: OutputToTensor.Aux[In, IT],
    ev: Estimator.SupportedInferInput[In, IT, ITT, IT, ITT],
    // This implicit helps the Scala 2.11 compiler.
    evOutputToTensorInOut: OutputToTensor.Aux[(In, ArchOut), (IT, ITT)]) =
    new TFModel[
      In, Out, ArchOut, Loss,
      IT, ID, IS,
      TT, TD, TS,
      ITT, IDD, ISS](
      g, architecture, input, target, loss,
=======
    evDAToDI: DataTypeAuxToDataType.Aux[IDA, ID],
    evDToOI: DataTypeToOutput.Aux[ID, IO],
    evOToTI: OutputToTensor.Aux[IO, IT],
    evDataI: Data.Aux[IT, IO, ID, IS],
    evDAToDT: DataTypeAuxToDataType.Aux[TDA, TD],
    evDToOT: DataTypeToOutput.Aux[TD, TO],
    evOToTT: OutputToTensor.Aux[TO, TT],
    evDataT: Data.Aux[TT, TO, TD, TS],
    evDAToD: DataTypeAuxToDataType.Aux[(IDA, TDA), (ID, TD)],
    evData: Data.Aux[(IT, TT), (IO, TO), (ID, TD), (IS, TS)],
    evOToT: OutputToTensor.Aux[(IO, TO), (IT, TT)],
    evFunctionOutput: Function.ArgType[(IO, TO)],
    evFetchableIO: Fetchable.Aux[IO, IT],
    evFetchableI: Fetchable.Aux[I, ITT],
    evFetchableIIO: Fetchable.Aux[(IO, I), (IT, ITT)],
    ev: Estimator.SupportedInferInput[IT, ITT, IT, IO, ID, IS, ITT]) =
    new TFModel(
      architecture, input, target, processTarget, loss,
>>>>>>> 71ae9ddc
      trainConfig, data_processing, inMemory, existingGraph,
      data_handles, concatOpI, concatOpT, concatOpO
    )

}<|MERGE_RESOLUTION|>--- conflicted
+++ resolved
@@ -72,28 +72,16 @@
   * @param inMemory     Set to true if the estimator should be in-memory.
   * @author mandar2812 date 2018/09/11
   * */
-<<<<<<< HEAD
 private[dynaml] class TFModel[
 In, Out, ArchOut,
 Loss: TF : IsFloatOrDouble,
 IT, ID, IS,
 TT, TD, TS,
 ITT, IDD, ISS](
-  override val g: DataSet[(IT, TT)],
   val architecture: Layer[In, ArchOut],
   val input: (ID, IS),
   val target: (TD, TS),
   val loss: Layer[(ArchOut, Out), Output[Loss]],
-=======
-class TFModel[
-IT, IO, IDA, ID, IS, I, ITT,
-TT, TO, TDA, TD, TS, T](
-  val architecture: Layer[IO, I],
-  val input: (IDA, IS),
-  val target: (TDA, TS),
-  val processTarget: Layer[TO, T],
-  val loss: Layer[(I, T), Output],
->>>>>>> 71ae9ddc
   val trainConfig: TFModel.TrainConfig,
   val data_processing: TFModel.DataOps = TFModel.data_ops(10000, 16, 10),
   val inMemory: Boolean = false,
@@ -103,7 +91,6 @@
   val concatOpT: Option[DataPipe[Iterable[TT], TT]] = None,
   val concatOpO: Option[DataPipe[Iterable[ITT], ITT]] = None)(
   implicit
-<<<<<<< HEAD
   evDataTypeToOutputI: DataTypeToOutput.Aux[ID, In],
   evDataTypeToOutputT: DataTypeToOutput.Aux[TD, Out],
   evTensorToOutput: TensorToOutput.Aux[(IT, TT), (In, Out)],
@@ -124,62 +111,16 @@
   ev: Estimator.SupportedInferInput[In, IT, ITT, IT, ITT],
   // This implicit helps the Scala 2.11 compiler.
   evOutputToTensorInOut: OutputToTensor.Aux[(In, ArchOut), (IT, ITT)])
-  extends Model[DataSet[(IT, TT)], IT, ITT] {
-
-  type ModelPair = dtflearn.SupModelPair[In, Out, ArchOut, ArchOut, Loss, (ArchOut, (In, Out))]
-
-  private lazy val tf_dataset: Dataset[(In, Out)] = g.build(
-    identityPipe[(IT, TT)],
-    (input._1, target._1),
-    (input._2, target._2))
-    .repeat()
-    .shuffle(data_processing.shuffleBuffer)
-    .batch(data_processing.batchSize)
-    .prefetch(data_processing.prefetchSize)
+  extends Predictor[IT, ITT] {
+
+  type UnderlyingModel = (
+    Option[dtflearn.SupervisedModel[In, Out, ArchOut, ArchOut, Loss]],
+      Option[dtflearn.SupEstimatorTF[In, Out, ArchOut, ArchOut, Loss, (ArchOut, (In, Out))]])
+
 
   private val TFModel.TrainConfig(summaryDir, optimizer, stopCriteria, trainHooks) = trainConfig
 
-  lazy val (input_handle, target_handle): TFModel.DataHandles[In, Out] =
-    if(data_handles.isDefined) data_handles.get
-    else (
-      tf.learn.Input[In, ID, IS](input._1, tf_dataset.outputShapes._1, "Input"),
-      tf.learn.Input[Out, TD, TS](target._1, tf_dataset.outputShapes._2, "Target"))
-
-=======
-  evDAToDI: DataTypeAuxToDataType.Aux[IDA, ID],
-  evDToOI: DataTypeToOutput.Aux[ID, IO],
-  evOToTI: OutputToTensor.Aux[IO, IT],
-  evDataI: Data.Aux[IT, IO, ID, IS],
-  evDAToDT: DataTypeAuxToDataType.Aux[TDA, TD],
-  evDToOT: DataTypeToOutput.Aux[TD, TO],
-  evOToTT: OutputToTensor.Aux[TO, TT],
-  evDataT: Data.Aux[TT, TO, TD, TS],
-  evDAToD: DataTypeAuxToDataType.Aux[(IDA, TDA), (ID, TD)],
-  evData: Data.Aux[(IT, TT), (IO, TO), (ID, TD), (IS, TS)],
-  evOToT: OutputToTensor.Aux[(IO, TO), (IT, TT)],
-  evFunctionOutput: Function.ArgType[(IO, TO)],
-  evFetchableIO: Fetchable.Aux[IO, IT],
-  evFetchableI: Fetchable.Aux[I, ITT],
-  evFetchableIIO: Fetchable.Aux[(IO, I), (IT, ITT)],
-  ev: Estimator.SupportedInferInput[IT, ITT, IT, IO, ID, IS, ITT]) extends
-  Predictor[IT, ITT] {
-
-  if(data_processing.groupBuffer > 0)
-    require(
-      concatOpI.isDefined && concatOpT.isDefined,
-      "`groupBuffer` is non zero but concatenate operation not defined. Set `concatOpI` and `concatOpT` variables")
-
-  type UnderlyingModel = (
-    Option[dtflearn.SupervisedModel[IT, IO, ID, IS, I, TT, TO, TD, TS, T]],
-    Option[dtflearn.SupEstimatorTF[IT, IO, ID, IS, I, TT, TO, TD, TS, T]])
-
-  val concatOp: Option[DataPipe[Iterable[(IT, TT)], (IT, TT)]] =
-    if(concatOpI.isEmpty || concatOpT.isEmpty) None
-    else Some(DataPipe((it: Iterable[(IT, TT)]) => it.unzip) > concatOpI.get * concatOpT.get)
-
-  private val TFModel.TrainConfig(summaryDir, optimizer, stopCriteria, trainHooks) = trainConfig
-
->>>>>>> 71ae9ddc
+
   private val graphInstance = if(existingGraph.isDefined) {
     println("Using existing provided TensorFlow graph")
     existingGraph.get
@@ -187,34 +128,30 @@
 
   var (model, estimator): UnderlyingModel = (None, None)
 
-<<<<<<< HEAD
-    val m = tf.learn.Model.simpleSupervised[In, Out, ArchOut, ArchOut, Loss](
-      input_handle,
-      target_handle,
-      architecture,
-      loss, optimizer)
-=======
->>>>>>> 71ae9ddc
 
   def train(data: DataSet[(IT, TT)]): Unit = {
 
-    val tf_dataset = TFModel._tf_data_set[(IT, TT), (IO, TO), (IDA, TDA), (ID, TD), (IS, TS)](
-      data, data_processing,
+    val tf_dataset: Dataset[(In, Out)] = data.build(
+      identityPipe[(IT, TT)],
       (input._1, target._1),
-      (input._2, target._2),
-      concatOp)
-
-    val (input_handle, target_handle): (Input[IT, IO, IDA, ID, IS], Input[TT, TO, TDA, TD, TS]) =
+      (input._2, target._2))
+      .repeat()
+      .shuffle(data_processing.shuffleBuffer)
+      .batch(data_processing.batchSize)
+      .prefetch(data_processing.prefetchSize)
+
+    val (input_handle, target_handle): TFModel.DataHandles[In, Out] =
       if(data_handles.isDefined) data_handles.get
       else (
-        tf.learn.Input[IT, IO, IDA, ID, IS](input._1, tf_dataset.outputShapes._1, "Input"),
-        tf.learn.Input[TT, TO, TDA, TD, TS](target._1, tf_dataset.outputShapes._2, "Target"))
+        tf.learn.Input[In, ID, IS](input._1, tf_dataset.outputShapes._1, "Input"),
+        tf.learn.Input[Out, TD, TS](target._1, tf_dataset.outputShapes._2, "Target"))
 
     val underlying_tf_pair = tf.createWith(graph = graphInstance) {
 
-      val m = tf.learn.Model.supervised(
-        input_handle, architecture,
-        target_handle, processTarget,
+      val m = tf.learn.Model.simpleSupervised[In, Out, ArchOut, ArchOut, Loss](
+        input_handle,
+        target_handle,
+        architecture,
         loss, optimizer)
 
       val train_hooks = trainHooks match {
@@ -234,12 +171,9 @@
     model     = underlying_tf_pair._1
     estimator = underlying_tf_pair._2
 
-    estimator.get.train(() => tf_dataset)
+    estimator.get.train[(ID, TD), (IS, TS)](() => tf_dataset)
   }
 
-<<<<<<< HEAD
-  def train(): Unit = estimator.train[(ID, TD), (IS, TS)](() => tf_dataset)
-=======
   protected def check_underlying_estimator(): Unit =
     require(
       estimator.isDefined,
@@ -247,7 +181,6 @@
         "1. Model training probably threw an Exception or error. \\n " +
         "2. Model has been closed via close() method."
     )
->>>>>>> 71ae9ddc
 
   /**
     * Generate predictions for a data set.
@@ -261,15 +194,10 @@
     *
     *
     * */
-<<<<<<< HEAD
-  override def predict(point: IT): ITT =
-    estimator.infer[IT, ID, IS, ITT, IDD, ISS, IT, ITT](() => point)
-=======
   override def predict(point: IT): ITT = {
     check_underlying_estimator()
-    estimator.get.infer[IT, ITT, ITT](() => point)
+    estimator.get.infer[IT, ID, IS, ITT, IDD, ISS, IT, ITT](() => point)
   }
->>>>>>> 71ae9ddc
 
   /**
     * Generate predictions for a data set.
@@ -282,12 +210,10 @@
     *   - A single input of type [[IT]], in which case this method returns a prediction of type [[ITT]].
     *
     *
-    * @throws java.util.NoSuchElementException if the underlying TensorFlow estimator is undefined.
     * */
   def infer[InV, InD, InS, OutV, OutD, OutS, InferIn, InferOut](
     input_data: InferIn)(
     implicit
-<<<<<<< HEAD
     //evOutputToDataTypeIn: OutputToDataType.Aux[In, InD],
     evOutputToDataTypeOut: OutputToDataType.Aux[ArchOut, OutD],
     //evOutputToShapeIn: OutputToShape.Aux[In, InS],
@@ -297,13 +223,7 @@
     ev: Estimator.SupportedInferInput[In, InV, OutV, InferIn, InferOut],
     // This implicit helps the Scala 2.11 compiler.
     evOutputToTensorInOut: OutputToTensor.Aux[(In, ArchOut), (InV, OutV)]): InferOut =
-    estimator.infer(() => input_data)
-=======
-    evFetchableI: Fetchable.Aux[I, ModelInferenceOutput],
-    evFetchableIIO: Fetchable.Aux[(IO, I), (IT, ModelInferenceOutput)],
-    ev: Estimator.SupportedInferInput[InferInput, InferOutput, IT, IO, ID, IS, ModelInferenceOutput]
-  ): InferOutput = estimator.get.infer(() => input_data)
->>>>>>> 71ae9ddc
+    estimator.get.infer(() => input_data)
 
   /**
     * Generate predictions for a DynaML data set.
@@ -311,29 +231,13 @@
     * @param input_data_set The data set containing input patterns
     * @return A DynaML data set of input-prediction tuples.
     * */
-<<<<<<< HEAD
-  def infer_coll(input_data_set: DataSet[IT]): Either[ITT, DataSet[ITT]] = concatOpI match {
+  def infer_coll(input_data_set: DataSet[IT]): Either[ITT, DataSet[ITT]] = {
+    check_underlying_estimator()
+    concatOpI match {
 
     case None => Right(input_data_set.map((pattern: IT) => infer(pattern)))
 
     case Some(concatFunc) => Left(infer(concatFunc(input_data_set.data)))
-=======
-  def infer_coll(input_data_set: DataSet[IT])(
-    implicit ev: Estimator.SupportedInferInput[
-      Dataset[IT, IO, ID, IS],
-      Iterator[(IT, ITT)],
-      IT, IO, ID, IS, ITT],
-    evFunctionOutput: org.platanios.tensorflow.api.ops.Function.ArgType[IO]
-  ): Either[ITT, DataSet[ITT]] = {
-    check_underlying_estimator()
-
-    concatOpI match {
-
-      case None => Right(input_data_set.map((pattern: IT) => infer[IT, ITT, ITT](pattern)))
-
-      case Some(concatFunc) => Left(infer[IT, ITT, ITT](concatFunc(input_data_set.data)))
->>>>>>> 71ae9ddc
-
     }
   }
 
@@ -462,26 +366,15 @@
     )
 
   def apply[
-<<<<<<< HEAD
   In, Out, ArchOut,
   Loss: TF : IsFloatOrDouble,
   IT, ID, IS,
   TT, TD, TS,
   ITT, IDD, ISS](
-    g: DataSet[(IT, TT)],
     architecture: Layer[In, ArchOut],
     input: (ID, IS),
     target: (TD, TS),
     loss: Layer[(ArchOut, Out), Output[Loss]],
-=======
-  IT, IO, IDA, ID, IS, I, ITT,
-  TT, TO, TDA, TD, TS, T](
-    architecture: Layer[IO, I],
-    input: (IDA, IS),
-    target: (TDA, TS),
-    processTarget: Layer[TO, T],
-    loss: Layer[(I, T), Output],
->>>>>>> 71ae9ddc
     trainConfig: TFModel.TrainConfig,
     data_processing: TFModel.DataOps = TFModel.data_ops(10000, 16, 10),
     inMemory: Boolean = false,
@@ -491,7 +384,6 @@
     concatOpT: Option[DataPipe[Iterable[TT], TT]] = None,
     concatOpO: Option[DataPipe[Iterable[ITT], ITT]] = None)(
     implicit
-<<<<<<< HEAD
     evDataTypeToOutputI: DataTypeToOutput.Aux[ID, In],
     evDataTypeToOutputT: DataTypeToOutput.Aux[TD, Out],
     evTensorToOutput: TensorToOutput.Aux[(IT, TT), (In, Out)],
@@ -517,27 +409,7 @@
       IT, ID, IS,
       TT, TD, TS,
       ITT, IDD, ISS](
-      g, architecture, input, target, loss,
-=======
-    evDAToDI: DataTypeAuxToDataType.Aux[IDA, ID],
-    evDToOI: DataTypeToOutput.Aux[ID, IO],
-    evOToTI: OutputToTensor.Aux[IO, IT],
-    evDataI: Data.Aux[IT, IO, ID, IS],
-    evDAToDT: DataTypeAuxToDataType.Aux[TDA, TD],
-    evDToOT: DataTypeToOutput.Aux[TD, TO],
-    evOToTT: OutputToTensor.Aux[TO, TT],
-    evDataT: Data.Aux[TT, TO, TD, TS],
-    evDAToD: DataTypeAuxToDataType.Aux[(IDA, TDA), (ID, TD)],
-    evData: Data.Aux[(IT, TT), (IO, TO), (ID, TD), (IS, TS)],
-    evOToT: OutputToTensor.Aux[(IO, TO), (IT, TT)],
-    evFunctionOutput: Function.ArgType[(IO, TO)],
-    evFetchableIO: Fetchable.Aux[IO, IT],
-    evFetchableI: Fetchable.Aux[I, ITT],
-    evFetchableIIO: Fetchable.Aux[(IO, I), (IT, ITT)],
-    ev: Estimator.SupportedInferInput[IT, ITT, IT, IO, ID, IS, ITT]) =
-    new TFModel(
-      architecture, input, target, processTarget, loss,
->>>>>>> 71ae9ddc
+      architecture, input, target, loss,
       trainConfig, data_processing, inMemory, existingGraph,
       data_handles, concatOpI, concatOpT, concatOpO
     )
