package io.github.mandar2812.dynaml.tensorflow.dynamics

import io.github.mandar2812.dynaml.models.TFModel
import io.github.mandar2812.dynaml.tensorflow._
import io.github.mandar2812.dynaml.tensorflow.layers.PDEQuadrature
import io.github.mandar2812.dynaml.tensorflow.data._
//import org.platanios.tensorflow.api.implicits.helpers.{DataTypeToOutput, OutputToShape}
import org.platanios.tensorflow.api.learn.Mode
import org.platanios.tensorflow.api.learn.layers.Layer
import org.platanios.tensorflow.api._

//TODO: Fix issues around system variables, or lack there of
/**
  *
  * <h3>Dynamical Systems</h3>
  * <h4>Forecasting, System Identification and Design</h4>
  *
  * @param quantities A map containing quantity names and their associated function approximations.
  * @param dynamics A system of differential operators, representing the system dynamics
  * @param input_shape The data type and shape of the input tensor.
  * @param target_shape The data types and shapes of the outputs and the latent variables.
  * @param data_loss The loss/error measure between the neural surrogate output and
  *                  the observations.
  * @param quadrature_nodes The co-location points in the input domain, packaged as a tensor.
  * @param quadrature_weights The weights associated with each co-location point.
  * @param quadrature_loss_weightage The weight attached to the quadrature constructed
  *                                  for approximating the integrated error between the
  *                                  surrogate and the dynamical system.
  * @param graphInstance An optional TensorFlow graph instance to create model in.
  *
  * */
private[dynaml] class DynamicalSystem(
  val quantities: Map[String, Layer[Output[Float], Output[Float]]],
  val dynamics: Seq[DifferentialOperator[Output[Float], Output[Float]]],
  val input_shape: Shape,
  val target_shape: Seq[Shape],
  val data_loss: Layer[(Output[Float], Output[Float]), Output[Float]],
  quadrature_nodes: Tensor[Float],
  quadrature_weights: Tensor[Float],
  quadrature_loss_weightage: Tensor[Float],
  graphInstance: Option[Graph]) {

  protected val observational_error: Layer[(Seq[Output[Float]], Seq[Output[Float]]), Output[Float]] =
    DynamicalSystem.error("ExtObsError", data_loss)

  protected val projection = DynamicalSystem.projectOutputs("ProjectOutputs")

  val system_outputs: Seq[Layer[Output[Float], Output[Float]]] = quantities.values.toSeq

  protected val quadrature: PDEQuadrature[Float] =
    PDEQuadrature(
      "ColocationError",
      dynamics.zip(system_outputs).map(c => c._1(c._2)),
      quadrature_nodes, quadrature_weights,
      quadrature_loss_weightage)

  val system_variables: Seq[Map[String, DifferentialOperator[Output[Float], Output[Float]]]] =
    dynamics.map(_.variables)

  private val data_handles = (
    tf.learn.Input[Seq[Output[Float]], Seq[FLOAT32], Seq[Shape]](
      Seq.fill(quantities.toSeq.length)(FLOAT32),
      Seq.fill(quantities.toSeq.length)(Shape(-1) ++ input_shape),
      "Input"),
    tf.learn.Input[Seq[Output[Float]], Seq[FLOAT32], Seq[Shape]](
      target_shape.map(_ => FLOAT32),
      target_shape.map(s => Shape(-1) ++ s),
      "Outputs")
  )

  val system_variables_mapping: Layer[Seq[Output[Float]], Seq[Map[String, Output[Float]]]] =
    dtflearn.seq_layer[Output[Float], Map[String, Output[Float]]](
      "SystemVariables",
      system_variables.zip(system_outputs).map(variablesAndQuantities => {

        val (variables, quantity) = variablesAndQuantities

        dtflearn.map_layer("MapVars", variables.map(kv => (kv._1, kv._2(quantity))))

      }))

  protected val output_mapping: Layer[Seq[Output[Float]], Seq[Output[Float]]] =
    dtflearn.seq_layer[Output[Float], Output[Float]](name ="CombinedOutputs", system_outputs)

  val model_architecture: Layer[Seq[Output[Float]], DynamicalSystem.ModelOutputs] =
    dtflearn.bifurcation_layer("CombineOutputsAndVars", output_mapping, system_variables_mapping)

  protected val system_loss: Layer[(DynamicalSystem.ModelOutputs, Seq[Output[Float]]), Output[Float]] =
    projection >>
      observational_error >>
      quadrature >>
      tf.learn.Mean[Float]("Loss/Mean") >>
      tf.learn.ScalarSummary[Float]("Loss/Summary", "Loss")

  def solve(
    data: Seq[SupervisedDataSet[Tensor[Float], Tensor[Float]]],
    trainConfig: TFModel.Config,
    data_processing: TFModel.Ops = TFModel.data_ops(10000, 16, 10),
    inMemory: Boolean = false): DynamicalSystem.Model = {

    val model = dtflearn.model[
<<<<<<< HEAD
      Seq[Output[Float]], Seq[Output[Float]], DynamicalSystem.ModelOutputs, Float,
      Seq[Tensor[Float]], Seq[FLOAT32], Seq[Shape],
      Seq[Tensor[Float]], Seq[FLOAT32], Seq[Shape],
      DynamicalSystem.ModelOutputsT,
      (Seq[FLOAT32], Seq[Map[String, FLOAT32]]),
      (Seq[Shape], Seq[Map[String, Shape]])](
      dtfdata.supervised_dataset.collect(data),
=======
      Seq[Tensor], Seq[Output], Seq[DataType.Aux[T]], Seq[DataType], Seq[Shape], Seq[Output], Seq[Tensor],
      Seq[Tensor], Seq[Output], Seq[DataType.Aux[T]], Seq[DataType], Seq[Shape], Seq[Output]](
>>>>>>> 71ae9ddc
      model_architecture,
      (Seq.fill(quantities.size)(FLOAT32), Seq.fill(quantities.size)(input_shape)),
      (Seq.fill(quantities.size)(FLOAT32), target_shape),
      system_loss, trainConfig,
      data_processing, inMemory,
      graphInstance, Some(data_handles))

    model.train(dtfdata.supervised_dataset.collect(data).map(p => (p._1, p._2)))

    DynamicalSystem.model(
      model,
      quantities.keys.toSeq,
      system_variables.flatMap(_.keys.toSeq)
    )
  }

}


object DynamicalSystem {

  type ModelOutputs  = (Seq[Output[Float]], Seq[Map[String, Output[Float]]])
  type ModelOutputsT = (Seq[Tensor[Float]], Seq[Map[String, Tensor[Float]]])

  protected case class ObservationalError(
    override val name: String,
    error_measure: Layer[(Output[Float], Output[Float]), Output[Float]]) extends
    Layer[(Seq[Output[Float]], Seq[Output[Float]]), Output[Float]](name) {

    override val layerType: String = "ObservationalError"

    override def forwardWithoutContext(
      input: (Seq[Output[Float]], Seq[Output[Float]]))(
      implicit mode: Mode): Output[Float] =
      input._1.zip(input._2)
        .map(c => error_measure.forward(c._1, c._2))
        .reduceLeft(tf.add[Float](_, _))
  }

  protected case class ProjectOutputs(override val name: String)
    extends Layer[
      ((Seq[Output[Float]], Seq[Map[String, Output[Float]]]), Seq[Output[Float]]),
      (Seq[Output[Float]], Seq[Output[Float]])] {
    override val layerType: String = "ProjectOutputs"

    override def forwardWithoutContext(
      input: ((Seq[Output[Float]], Seq[Map[String, Output[Float]]]), Seq[Output[Float]]))(
      implicit mode: Mode): (Seq[Output[Float]], Seq[Output[Float]]) =
      (input._1._1, input._2)
  }

  /**
    * Neural-net based predictive model for dynamical systems.
    *
    * @param tfModel A DynaML TensorFlow model [[TFModel]]
    *
    * @param outputs The model quantities of interest which are
    *                governed by the system dynamics.
    *
    * @param variables The unobserved quantities of the system.
    *
    * */
  case class Model(
    tfModel: TFModel[
      Seq[Output[Float]], Seq[Output[Float]], ModelOutputs, Float,
      Seq[Tensor[Float]], Seq[FLOAT32], Seq[Shape],
      Seq[Tensor[Float]], Seq[FLOAT32], Seq[Shape],
      ModelOutputsT, (Seq[FLOAT32], Seq[Map[String, FLOAT32]]),
      (Seq[Shape], Seq[Map[String, Shape]])],
    outputs: Seq[String],
    variables: Seq[String]) {

    private val model_quantities = outputs ++ variables

    protected def predict(input: Tensor[Float]): Map[String, Tensor[Float]] = {

      val model_preds = tfModel.predict(Seq.fill[Tensor[Float]](outputs.length)(input))

      model_quantities.zip(model_preds._1).toMap ++ model_preds._2.reduceLeft(_++_)
    }

    def predict(quantities: String*)(input: Tensor[Float]): Seq[Tensor[Float]] = {
      require(
        quantities.forall(model_quantities.contains),
        "Each provided quantity should be in the list of model quantities,"+
          " either as an output or as an inferred variable")

      val outputs = predict(input)

      quantities.map(outputs(_))
    }


  }

  val error: ObservationalError.type      = ObservationalError
  val model: Model.type                   = Model
  val projectOutputs: ProjectOutputs.type = ProjectOutputs

  def combine_tuple: String => Layer[(Seq[Output[Float]], Seq[Output[Float]]), Seq[Output[Float]]] =
    (name: String) => new Layer[(Seq[Output[Float]], Seq[Output[Float]]), Seq[Output[Float]]](name) {
      override val layerType: String = "CombineSeqTuple"

      override def forwardWithoutContext(input: (Seq[Output[Float]], Seq[Output[Float]]))(implicit mode: Mode): Seq[Output[Float]] =
        input._1 ++ input._2
    }

  def flatten(name: String): Layer[Seq[Seq[Output[Float]]], Seq[Output[Float]]] =
    new Layer[Seq[Seq[Output[Float]]], Seq[Output[Float]]](name) {
      override val layerType: String = "FlattenSeq"

      override def forwardWithoutContext(input: Seq[Seq[Output[Float]]])(implicit mode: Mode): Seq[Output[Float]] = input.flatten
    }

  def apply(
    quantities: Map[String, Layer[Output[Float], Output[Float]]],
    dynamics: Seq[DifferentialOperator[Output[Float], Output[Float]]],
    input: Shape,
    target: Seq[Shape],
    data_loss: Layer[(Output[Float], Output[Float]), Output[Float]],
    quadrature_nodes: Tensor[Float],
    weights: Tensor[Float],
    loss_weightage: Tensor[Float],
    graphInstance: Option[Graph] = None): DynamicalSystem =
    new DynamicalSystem(
      quantities,
      dynamics,
      input,
      target,
      data_loss,
      quadrature_nodes,
      weights,
      loss_weightage,
      graphInstance
    )
  
}<|MERGE_RESOLUTION|>--- conflicted
+++ resolved
@@ -92,6 +92,22 @@
       tf.learn.Mean[Float]("Loss/Mean") >>
       tf.learn.ScalarSummary[Float]("Loss/Summary", "Loss")
 
+  /**
+    * Train a neural net based approximation for the
+    * dynamical system.
+    *
+    * @param data Training data, a sequence of supervised/labeled data
+    *             sets the length of the sequence must equal the number
+    *             of governing equations.
+    *
+    * @param trainConfig Training configuration, of type [[TFModel.Config]]
+    *
+    * @param data_processing TensorFlow data operation pipeline, instance of [[TFModel.Ops]]
+    *
+    * @param inMemory Set to true if model is to be kept entirely in memory, defaults to false.
+    *
+    * @return A [[DynamicalSystem.Model]] which encapsulates a predictive model of type [[TFModel]]
+    * */
   def solve(
     data: Seq[SupervisedDataSet[Tensor[Float], Tensor[Float]]],
     trainConfig: TFModel.Config,
@@ -99,18 +115,12 @@
     inMemory: Boolean = false): DynamicalSystem.Model = {
 
     val model = dtflearn.model[
-<<<<<<< HEAD
       Seq[Output[Float]], Seq[Output[Float]], DynamicalSystem.ModelOutputs, Float,
       Seq[Tensor[Float]], Seq[FLOAT32], Seq[Shape],
       Seq[Tensor[Float]], Seq[FLOAT32], Seq[Shape],
       DynamicalSystem.ModelOutputsT,
       (Seq[FLOAT32], Seq[Map[String, FLOAT32]]),
       (Seq[Shape], Seq[Map[String, Shape]])](
-      dtfdata.supervised_dataset.collect(data),
-=======
-      Seq[Tensor], Seq[Output], Seq[DataType.Aux[T]], Seq[DataType], Seq[Shape], Seq[Output], Seq[Tensor],
-      Seq[Tensor], Seq[Output], Seq[DataType.Aux[T]], Seq[DataType], Seq[Shape], Seq[Output]](
->>>>>>> 71ae9ddc
       model_architecture,
       (Seq.fill(quantities.size)(FLOAT32), Seq.fill(quantities.size)(input_shape)),
       (Seq.fill(quantities.size)(FLOAT32), target_shape),
